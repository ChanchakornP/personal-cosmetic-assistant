import glob
import os
<<<<<<< HEAD
from typing import Annotated, List, Optional

=======
from typing import Annotated, Any, Dict, List, Optional

import pandas as pd
>>>>>>> 550cc0b1
import requests
from dotenv import load_dotenv
from fastapi import Body, FastAPI, HTTPException, Query
from fastapi.middleware.cors import CORSMiddleware
from kaggle.api.kaggle_api_extended import KaggleApi
from pydantic import BaseModel, ConfigDict, Field
from supabase import Client, create_client

# -------------------- Environment and Supabase Client --------------------
load_dotenv()
SUPABASE_URL = os.getenv("SUPABASE_URL")
SUPABASE_KEY = os.getenv("SUPABASE_ANON_KEY")
<<<<<<< HEAD
=======
SUPABASE_URL = os.getenv("SUPABASE_URL")
SUPABASE_KEY = os.getenv("SUPABASE_ANON_KEY")
>>>>>>> 550cc0b1
if not SUPABASE_URL or not SUPABASE_KEY:
    raise RuntimeError("Setting SUPABASE_URL and SUPABASE_ANON_KEY in .env")

supabase: Client = create_client(SUPABASE_URL, SUPABASE_KEY)

app = FastAPI(title="Products API", version="1.0.0")

# CORS
app.add_middleware(
    CORSMiddleware,
    allow_origins=["*"],
    allow_credentials=True,
    allow_methods=["*"],
    allow_headers=["*"],
)


<<<<<<< HEAD
# ---------- DTO（API 层使用 camelCase） ----------
=======
# -------------------- DTO（API layer using camelCase） --------------------
>>>>>>> 550cc0b1
class ProductDTO(BaseModel):
    id: int
    name: str
    description: Optional[str] = None
    price: float
    stock: int
    category: Optional[str] = None
    mainImageUrl: Optional[str] = None
    createdAt: Optional[str] = None
    updatedAt: Optional[str] = None

    model_config = ConfigDict(from_attributes=True)


class ProductCreateDTO(BaseModel):
    name: str = Field(..., max_length=255)
    description: Optional[str] = None
    price: float
    stock: int = 0
    category: Optional[str] = None
    mainImageUrl: Optional[str] = None


class ProductUpdateDTO(BaseModel):
    name: Optional[str] = Field(None, max_length=255)
    description: Optional[str] = None
    price: Optional[float] = None
    stock: Optional[int] = None
    category: Optional[str] = None
    mainImageUrl: Optional[str] = None


# ---------- 映射：DB <-> DTO ----------
def db_to_dto(row: dict) -> ProductDTO:
    return ProductDTO(
        id=row["id"],
        name=row["name"],
        description=row.get("description"),
        price=float(row["price"]),
        stock=row.get("stock", 0),
        category=row.get("category"),
        mainImageUrl=row.get("main_image_url"),
        createdAt=row.get("created_at"),
        updatedAt=row.get("updated_at"),
    )


def dto_to_db_create(dto: ProductCreateDTO) -> dict:
    return {
        "name": dto.name,
        "description": dto.description,
        "price": dto.price,
        "stock": dto.stock,
        "category": dto.category,
        "main_image_url": dto.mainImageUrl,
    }


def dto_to_db_update(dto: ProductUpdateDTO) -> dict:
    payload = {}
    if dto.name is not None:
        payload["name"] = dto.name
    if dto.description is not None:
        payload["description"] = dto.description
    if dto.price is not None:
        payload["price"] = dto.price
    if dto.stock is not None:
        payload["stock"] = dto.stock
    if dto.category is not None:
        payload["category"] = dto.category
    if dto.mainImageUrl is not None:
        payload["main_image_url"] = dto.mainImageUrl
<<<<<<< HEAD
=======
    if dto.name is not None:
        payload["name"] = dto.name
    if dto.description is not None:
        payload["description"] = dto.description
    if dto.price is not None:
        payload["price"] = dto.price
    if dto.stock is not None:
        payload["stock"] = dto.stock
    if dto.category is not None:
        payload["category"] = dto.category
    if dto.mainImageUrl is not None:
        payload["main_image_url"] = dto.mainImageUrl
>>>>>>> 550cc0b1
    return payload


# ---------- CRUD ----------
@app.get("/api/products", response_model=List[ProductDTO])
def list_products(
    q: Annotated[
        Optional[str], Query(description="Perform a fuzzy search on name")
    ] = None,
    category: Annotated[Optional[str], Query()] = None,
    limit: Annotated[int, Query(ge=1, le=100)] = 50,
    offset: Annotated[int, Query(ge=0)] = 0,
    sort: Annotated[str, Query(description="field:asc|desc")] = "created_at:desc",
):
    query = supabase.table("product").select("*")
    if q:
        query = query.ilike("name", f"%{q}%")
    if category:
        query = query.eq("category", category)

    field, direction = (sort.split(":") + ["asc"])[:2]
    query = query.order(field, desc=(direction.lower() == "desc"))
    query = query.range(offset, offset + limit - 1)

    res = query.execute()
    rows = res.data or []
    return [db_to_dto(r) for r in rows]


@app.get("/api/products/{product_id}", response_model=ProductDTO)
def get_product(product_id: int):
    res = supabase.table("product").select("*").eq("id", product_id).single().execute()
    if not res.data:
        raise HTTPException(status_code=404, detail="Product not found")
    return db_to_dto(res.data)


@app.post("/api/products", response_model=ProductDTO, status_code=201)
def create_product(payload: ProductCreateDTO):
    db_row = dto_to_db_create(payload)
    res = supabase.table("Product").insert(db_row).execute()
    if not res.data or not isinstance(res.data, list) or not res.data:
        raise HTTPException(status_code=400, detail="Failed to create product")
    created = res.data[0]
    return db_to_dto(created)


@app.put("/api/products/{product_id}", response_model=ProductDTO)
def update_product(product_id: int, payload: ProductUpdateDTO):
    db_row = dto_to_db_update(payload)
    if not db_row:
        raise HTTPException(status_code=400, detail="No fields to update")

    res = supabase.table("Product").update(db_row).eq("id", product_id).execute()
    if not res.data or not isinstance(res.data, list) or not res.data:
        raise HTTPException(status_code=404, detail="Product not found or not updated")
    updated = res.data[0]
    return db_to_dto(updated)


@app.delete("/api/products/{product_id}", status_code=204)
def delete_product(product_id: int):
    exists = (
        supabase.table("Product")
        .select("id")
        .eq("id", product_id)
        .maybe_single()
        .execute()
    )
    if not exists.data:
        raise HTTPException(status_code=404, detail="Product not found")
    supabase.table("product").delete().eq("id", product_id).execute()
    return None


# ---------- 健康检查 ----------
@app.get("/api/health")
def health():
    res = supabase.table("product").select("id", count="exact").execute()
    return {"ok": True, "productCount": res.count or 0}


# ---------- 爬虫：抓取 mock 数据并入库 ----------


# -------------------- Web crawling / Importing data from Kaggle --------------------
class CrawlRequest(BaseModel):
    # If it's not Kaggle import, then get fake data from fakeapi
    source: Optional[str] = Field(
        default="https://fakestoreapi.com/products",
<<<<<<< HEAD
        description="返回商品数组的 HTTP 接口",
=======
        description="HTTP interface that returns an array of goods; Or use kaggle:cosmetics-ingredients",
>>>>>>> 550cc0b1
    )
    limit: Optional[int] = Field(default=12, ge=1, le=200)
    upsert_by_name: bool = (
        True  # Duplicate names are removed using the name attribute (name = Brand - Name)
    )



def _normalize_item(item: dict) -> dict:
    """JSON mock (e.g., fakestore) generic mapping"""
    name = str(item.get("title") or item.get("name") or "Untitled").strip()
    description = str(item.get("description") or "")[:5000]
    price = float(item.get("price") or 0.0)
    category = str(item.get("category") or "") or None
    image = item.get("image") or (
        item.get("images")[0]
        if isinstance(item.get("images"), list) and item.get("images")
        else None
    )
    stock = int(item.get("stock") or 0)
    return {
        "name": name,
        "description": description,
        "price": price,
        "stock": stock,
        "category": category,
        "main_image_url": image,
    }


<<<<<<< HEAD
@app.post("/api/products/crawl", response_model=List[ProductDTO])
def crawl_and_store(req: CrawlRequest = Body(default=CrawlRequest())):
    try:
        resp = requests.get(req.source, timeout=30)
        resp.raise_for_status()
        data = resp.json()
        if isinstance(data, dict):
            data = data.get("products") or data.get("items") or []
        if not isinstance(data, list):
            raise ValueError("Unexpected response format from source")

        items = data[: req.limit]
        normalized = [_normalize_item(it) for it in items]

        result = []
        for row in normalized:
            if req.upsert_by_name:
                existing = None
                try:
                    existing = (
                        supabase.table("Product")
                        .select("id")
                        .eq("name", row["name"])
                        .maybe_single()
                        .execute()
                    )
                except Exception:
                    existing = None

                existing_id = None
                if existing and hasattr(existing, "data") and existing.data:
                    if isinstance(existing.data, dict):
                        existing_id = existing.data.get("id")
                    elif isinstance(existing.data, list) and len(existing.data) > 0:
                        first = existing.data[0]
                        if isinstance(first, dict):
                            existing_id = first.get("id")

                if existing_id:
=======
def fetch_from_kaggle_cosmetics(limit: int) -> List[Dict[str, Any]]:
    """
    Reading kingabzpro/cosmetics-datasets
      - name = Brand - Name
      - description = Ingredients
      - category = Label
      - price = Price
      - stock = 0
      - main_image_url = None
    """
    target_dir = os.path.join(os.getcwd(), "data_kaggle_cosmetics")
    os.makedirs(target_dir, exist_ok=True)

    if not any(glob.glob(os.path.join(target_dir, "*"))):
        api = KaggleApi()
        api.authenticate()
        api.dataset_download_files(
            "kingabzpro/cosmetics-datasets", path=target_dir, unzip=True
        )

    csv_files = [p for p in glob.glob(os.path.join(target_dir, "*.csv"))]
    if not csv_files:
        raise ValueError("Did not find the CSV file, please try again!")

    wanted_cols = {"name", "brand", "ingredients", "label", "price"}
    results: List[Dict[str, Any]] = []

    def norm_cols(cols):
        return {c: c.lower().strip() for c in cols}

    for csv_path in csv_files:
        try:
            df = pd.read_csv(csv_path)
        except Exception:
            continue

        col_map = norm_cols(df.columns)
        inv_map = {v: k for k, v in col_map.items()}

        present = wanted_cols.intersection(set(col_map.values()))
        if len(present) < 3:
            continue

        c_name = (
            inv_map.get("name") or inv_map.get("product") or inv_map.get("product_name")
        )
        c_brand = inv_map.get("brand") or inv_map.get("brand_name")
        c_ing = inv_map.get("ingredients") or inv_map.get("ingredient_list")
        c_label = inv_map.get("label") or inv_map.get("category") or inv_map.get("type")
        c_price = (
            inv_map.get("price")
            or inv_map.get("list_price")
            or inv_map.get("price_usd")
        )

        # Need Name / Ingredients / Price
        if not (c_name and c_ing and c_price):
            continue

        for _, row in df.head(limit).iterrows():
            name_v = str(row.get(c_name) if c_name in df.columns else "").strip()
            brand_v = (
                str(row.get(c_brand) if c_brand in df.columns else "").strip()
                if c_brand
                else ""
            )
            ing_v = str(row.get(c_ing) if c_ing in df.columns else "").strip()
            label_v = (
                str(row.get(c_label) if c_label in df.columns else "").strip()
                if c_label
                else None
            )

            try:
                price_v = (
                    float(row.get(c_price))
                    if c_price and pd.notna(row.get(c_price))
                    else 0.0
                )
            except Exception:
                price_v = 0.0

            merged_name = (
                f"{brand_v} - {name_v}"
                if (brand_v and name_v)
                else (brand_v or name_v or "Untitled")
            )

            results.append(
                {
                    "name": merged_name,
                    "description": ing_v or "",  # Ingredients
                    "price": price_v,  # Price
                    "stock": 0,
                    "category": label_v,  # Label
                    "main_image_url": None,
                }
            )

        if results:
            break

    if not results:
        raise ValueError("Did not find any Name/Brand/Ingredients/Label/Price columns.")

    return results


@app.post("/api/products/crawl", response_model=List[ProductDTO])
def crawl_and_store(req: CrawlRequest = Body(default=CrawlRequest())):
    try:
        # If the source is specified as a Kaggle feature string, proceed with the Kaggle import logic
        if str(req.source).startswith("kaggle:cosmetics-ingredients"):
            normalized = fetch_from_kaggle_cosmetics(req.limit or 100)
        else:
            # The default is to use fakestore
            resp = requests.get(req.source, timeout=20)
            resp.raise_for_status()
            data = resp.json()
            if isinstance(data, dict):
                data = data.get("products") or data.get("items") or []
            if not isinstance(data, list):
                raise ValueError("Unexpected response format from source")
            items = data[: req.limit]
            normalized = [_normalize_item(it) for it in items]

        result: List[ProductDTO] = []
        for row in normalized:
            if req.upsert_by_name:
                existing = (
                    supabase.table("Product")
                    .select("id")
                    .eq("name", row["name"])
                    .maybe_single()
                    .execute()
                )
                if (
                    existing.data
                    and isinstance(existing.data, dict)
                    and existing.data.get("id")
                ):
>>>>>>> 550cc0b1
                    res = (
                        supabase.table("product")
                        .update(row)
                        .eq("id", existing_id)
<<<<<<< HEAD
                        .execute()
                    )
                else:
                    res = supabase.table("Product").insert(row).execute()
            else:
                res = supabase.table("Product").insert(row).execute()
=======
                        .execute()
                    )
                else:
                    res = (
                        supabase.table("Product")
                        .insert(row)
                        .select("*")
                        .single()
                        .execute()
                    )
            else:
                res = (
                    supabase.table("Product").insert(row).select("*").single().execute()
                )
>>>>>>> 550cc0b1

            if res.data:
                if isinstance(res.data, list) and res.data:
                    result.append(db_to_dto(res.data[0]))
                elif isinstance(res.data, dict):
                    result.append(db_to_dto(res.data))

        return result

    except Exception as e:
        raise HTTPException(status_code=502, detail=f"Crawl failed: {e}")<|MERGE_RESOLUTION|>--- conflicted
+++ resolved
@@ -1,13 +1,8 @@
 import glob
 import os
-<<<<<<< HEAD
-from typing import Annotated, List, Optional
-
-=======
 from typing import Annotated, Any, Dict, List, Optional
 
 import pandas as pd
->>>>>>> 550cc0b1
 import requests
 from dotenv import load_dotenv
 from fastapi import Body, FastAPI, HTTPException, Query
@@ -20,11 +15,8 @@
 load_dotenv()
 SUPABASE_URL = os.getenv("SUPABASE_URL")
 SUPABASE_KEY = os.getenv("SUPABASE_ANON_KEY")
-<<<<<<< HEAD
-=======
 SUPABASE_URL = os.getenv("SUPABASE_URL")
 SUPABASE_KEY = os.getenv("SUPABASE_ANON_KEY")
->>>>>>> 550cc0b1
 if not SUPABASE_URL or not SUPABASE_KEY:
     raise RuntimeError("Setting SUPABASE_URL and SUPABASE_ANON_KEY in .env")
 
@@ -42,11 +34,7 @@
 )
 
 
-<<<<<<< HEAD
-# ---------- DTO（API 层使用 camelCase） ----------
-=======
 # -------------------- DTO（API layer using camelCase） --------------------
->>>>>>> 550cc0b1
 class ProductDTO(BaseModel):
     id: int
     name: str
@@ -119,8 +107,6 @@
         payload["category"] = dto.category
     if dto.mainImageUrl is not None:
         payload["main_image_url"] = dto.mainImageUrl
-<<<<<<< HEAD
-=======
     if dto.name is not None:
         payload["name"] = dto.name
     if dto.description is not None:
@@ -133,7 +119,6 @@
         payload["category"] = dto.category
     if dto.mainImageUrl is not None:
         payload["main_image_url"] = dto.mainImageUrl
->>>>>>> 550cc0b1
     return payload
 
 
@@ -224,17 +209,12 @@
     # If it's not Kaggle import, then get fake data from fakeapi
     source: Optional[str] = Field(
         default="https://fakestoreapi.com/products",
-<<<<<<< HEAD
-        description="返回商品数组的 HTTP 接口",
-=======
         description="HTTP interface that returns an array of goods; Or use kaggle:cosmetics-ingredients",
->>>>>>> 550cc0b1
     )
     limit: Optional[int] = Field(default=12, ge=1, le=200)
     upsert_by_name: bool = (
         True  # Duplicate names are removed using the name attribute (name = Brand - Name)
     )
-
 
 
 def _normalize_item(item: dict) -> dict:
@@ -259,47 +239,6 @@
     }
 
 
-<<<<<<< HEAD
-@app.post("/api/products/crawl", response_model=List[ProductDTO])
-def crawl_and_store(req: CrawlRequest = Body(default=CrawlRequest())):
-    try:
-        resp = requests.get(req.source, timeout=30)
-        resp.raise_for_status()
-        data = resp.json()
-        if isinstance(data, dict):
-            data = data.get("products") or data.get("items") or []
-        if not isinstance(data, list):
-            raise ValueError("Unexpected response format from source")
-
-        items = data[: req.limit]
-        normalized = [_normalize_item(it) for it in items]
-
-        result = []
-        for row in normalized:
-            if req.upsert_by_name:
-                existing = None
-                try:
-                    existing = (
-                        supabase.table("Product")
-                        .select("id")
-                        .eq("name", row["name"])
-                        .maybe_single()
-                        .execute()
-                    )
-                except Exception:
-                    existing = None
-
-                existing_id = None
-                if existing and hasattr(existing, "data") and existing.data:
-                    if isinstance(existing.data, dict):
-                        existing_id = existing.data.get("id")
-                    elif isinstance(existing.data, list) and len(existing.data) > 0:
-                        first = existing.data[0]
-                        if isinstance(first, dict):
-                            existing_id = first.get("id")
-
-                if existing_id:
-=======
 def fetch_from_kaggle_cosmetics(limit: int) -> List[Dict[str, Any]]:
     """
     Reading kingabzpro/cosmetics-datasets
@@ -441,19 +380,10 @@
                     and isinstance(existing.data, dict)
                     and existing.data.get("id")
                 ):
->>>>>>> 550cc0b1
                     res = (
                         supabase.table("product")
                         .update(row)
                         .eq("id", existing_id)
-<<<<<<< HEAD
-                        .execute()
-                    )
-                else:
-                    res = supabase.table("Product").insert(row).execute()
-            else:
-                res = supabase.table("Product").insert(row).execute()
-=======
                         .execute()
                     )
                 else:
@@ -468,7 +398,6 @@
                 res = (
                     supabase.table("Product").insert(row).select("*").single().execute()
                 )
->>>>>>> 550cc0b1
 
             if res.data:
                 if isinstance(res.data, list) and res.data:
