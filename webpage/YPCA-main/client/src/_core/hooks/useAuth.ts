--- conflicted
+++ resolved
@@ -1,43 +1,7 @@
-<<<<<<< HEAD
 import { getLoginUrl } from "@/const";
 import { supabase } from "@/lib/supabase";
 import { useCallback, useEffect, useMemo, useState } from "react";
 import type { User, Session, AuthError } from "@supabase/supabase-js";
-=======
-import { USE_MOCK_AUTH, getLoginUrl } from "@/const";
-import { trpc } from "@/lib/trpc";
-import { TRPCClientError } from "@trpc/client";
-import { useCallback, useEffect, useMemo, useState } from "react";
-
-type StoredUser = Record<string, unknown> & {
-  email?: string;
-  name?: string;
-};
-
-const STORAGE_KEY = "pca-user-info";
-const AUTH_EVENT = "pca-auth-change";
-
-const readStoredUser = (): StoredUser | null => {
-  if (typeof window === "undefined") return null;
-  const raw = window.localStorage.getItem(STORAGE_KEY);
-  if (!raw) return null;
-  try {
-    return JSON.parse(raw) as StoredUser;
-  } catch (error) {
-    console.warn("[auth] Failed to parse cached user payload", error);
-    return null;
-  }
-};
-
-const writeStoredUser = (user: StoredUser | null) => {
-  if (typeof window === "undefined") return;
-  if (!user) {
-    window.localStorage.removeItem(STORAGE_KEY);
-    return;
-  }
-  window.localStorage.setItem(STORAGE_KEY, JSON.stringify(user));
-};
->>>>>>> d438b57a
 
 type UseAuthOptions = {
   redirectOnUnauthenticated?: boolean;
@@ -54,73 +18,8 @@
 };
 
 export function useAuth(options?: UseAuthOptions) {
-<<<<<<< HEAD
   const { redirectOnUnauthenticated = false, redirectPath = "/login" } =
     options ?? {};
-=======
-  const redirectOnUnauthenticated = options?.redirectOnUnauthenticated ?? false;
-  const redirectPath = options?.redirectPath ?? getLoginUrl();
-
-  if (USE_MOCK_AUTH) {
-    const [user, setUser] = useState<StoredUser | null>(() => readStoredUser());
-
-    useEffect(() => {
-      writeStoredUser(user);
-    }, [user]);
-
-    useEffect(() => {
-      if (typeof window === "undefined") return;
-      const handleStorage = (event: StorageEvent) => {
-        if (event.key !== STORAGE_KEY) return;
-        setUser(readStoredUser());
-      };
-      const handleCustom = () => setUser(readStoredUser());
-
-      window.addEventListener("storage", handleStorage);
-      window.addEventListener(AUTH_EVENT, handleCustom);
-
-      return () => {
-        window.removeEventListener("storage", handleStorage);
-        window.removeEventListener(AUTH_EVENT, handleCustom);
-      };
-    }, []);
-
-    const logout = useCallback(async () => {
-      setUser(null);
-      writeStoredUser(null);
-      if (typeof window !== "undefined") {
-        window.dispatchEvent(new CustomEvent(AUTH_EVENT));
-      }
-    }, []);
-
-    const state = useMemo(
-      () => ({
-        user,
-        loading: false,
-        error: null,
-        isAuthenticated: Boolean(user),
-      }),
-      [user]
-    );
-
-    useEffect(() => {
-      if (!redirectOnUnauthenticated) return;
-      if (state.user) return;
-      if (typeof window === "undefined") return;
-      if (window.location.pathname === "/login") return;
-
-      window.location.href = redirectPath;
-    }, [redirectOnUnauthenticated, redirectPath, state.user]);
-
-    return {
-      ...state,
-      refresh: async () => state,
-      logout,
-    };
-  }
-
-  const utils = trpc.useUtils();
->>>>>>> d438b57a
 
   const [user, setUser] = useState<User | null>(null);
   const [session, setSession] = useState<Session | null>(null);
@@ -414,7 +313,6 @@
   }, [user, fetchUserProfile]);
 
   const state = useMemo(() => {
-<<<<<<< HEAD
     const displayUser = userProfile || (user ? {
       id: user.id,
       email: user.email,
@@ -430,14 +328,6 @@
       localStorage.removeItem("pca-user-info");
     }
 
-=======
-    if (typeof window !== "undefined") {
-      window.localStorage.setItem(
-        STORAGE_KEY,
-        JSON.stringify(meQuery.data ?? null)
-      );
-    }
->>>>>>> d438b57a
     return {
       user: displayUser,
       loading,
@@ -454,17 +344,7 @@
     if (window.location.pathname === "/login") return;
 
     window.location.href = redirectPath;
-<<<<<<< HEAD
   }, [redirectOnUnauthenticated, redirectPath, loading, user]);
-=======
-  }, [
-    redirectOnUnauthenticated,
-    redirectPath,
-    logoutMutation.isPending,
-    meQuery.isLoading,
-    state.user,
-  ]);
->>>>>>> d438b57a
 
   return {
     ...state,
